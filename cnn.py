--- conflicted
+++ resolved
@@ -104,74 +104,6 @@
         return x
 
 
-<<<<<<< HEAD
-def normalize(data):
-    return data - data.mean(axis=0)[None, :]
-
-
-def load_data(dataframe, dpath=DATA_PATH, ch_type="mag"):
-    X = None
-    y = []
-    i = 0
-    for row in dataframe.iterrows():
-        print(f"loading subject {i+1}...")
-        sub, lab = row[1]["participant_id"], row[1]["gender"]
-        filepath = dpath + f"{sub}_ICA_transdef_mfds200.npy"
-
-        try:
-            sub_data = np.load(filepath)
-        except:
-            print("There was a problem while loading", filepath)
-            continue
-
-        sub_data = [
-            normalize(sub_data[:306, i : i + TRIAL_LENGTH])
-            for i in range(OFFSET, sub_data.shape[-1], TRIAL_LENGTH)
-        ]
-        if sub_data[-1].shape[-1] != TRIAL_LENGTH:
-            sub_data = sub_data[:-1]
-        sub_data = np.array(sub_data)
-        X = sub_data if X is None else np.concatenate((X, sub_data), axis=0)
-        y += [lab] * len(sub_data)
-        # y += [i] * len(sub_data)
-        i += 1
-    return torch.Tensor(X).float(), torch.Tensor(y).long()
-
-
-# def load_subject(sub, data_path=DATA_PATH, data=None, timepoints=500, ch_type="all"):
-#     df = pd.read_csv("{}/cleansub_data_camcan_participant_data.csv".format(data_path))
-#     df = df.set_index("participant_id")
-#     gender = (df["gender"])[sub]
-#     # subject_file = '{}/{}/rest/rest_raw.fif'.format(DATA_PATH, sub)
-#     subject_file = "{}_rest.mat".format(data_path + sub)
-#     # trial = read_raw_fif(subject_file,
-#     #                      preload=True).pick_types(meg=True)[:][0]
-#     trial = np.load(subject_file)
-#     if ch_type == "all":
-#         mask = [True for _ in range(len(trial))]
-#         n_channels = 306
-#     elif ch_type == "mag":
-#         mask = CHAN_DF["mag_mask"]
-#         n_channels = 102
-#     elif ch_type == "grad":
-#         mask = CHAN_DF["grad_mask"]
-#         n_channels = 204
-#     else:
-#         raise ("Error : bad channel type selected")
-#     trial = trial[mask]
-#
-#     n_trials = trial.shape[-1] // timepoints
-#     for i in range(1, n_trials - 1):
-#         curr = trial[:, i * timepoints : (i + 1) * timepoints]
-#         curr = curr.reshape(1, n_channels, timepoints)
-#         data = curr if data is None else np.concatenate((data, curr))
-#     labels = [gender] * (n_trials - 2)
-#     data = data.astype(np.float32, copy=False)
-#     return data, labels
-
-
-=======
->>>>>>> 274199f2
 def load_checkpoint(filename):
     print("=> loading checkpoint '{}'".format(filename))
     checkpoint = torch.load(filename)
@@ -185,58 +117,6 @@
     torch.save(state, filename)
 
 
-<<<<<<< HEAD
-def decorateur(func):
-    def load_sub_wrapper(*args, **kwargs):
-        sys.stdout.write("loading subjects data...")
-        sys.stdout.flush()
-        return_val = func(*args, **kwargs)
-        sys.stdout.write("\rloading subjects data... done\n")
-        sys.stdout.flush()
-        return return_val
-
-    return load_sub_wrapper
-
-
-def create_loaders(train_size, batch_size=BATCH_SIZE, max_subj=MAX_SUBJ):
-    data_df = SUB_DF[["participant_id", "gender"]]
-    idx = np.random.permutation(range(len(data_df)))
-    data_df = data_df.iloc[idx]
-    data_df = data_df.iloc[:max_subj]
-    N = len(data_df)
-    train_size = int(N * train_size)
-    remaining_size = N - train_size
-    valid_size = int(remaining_size / 2)
-    test_size = remaining_size - valid_size
-
-    train_index, test_index, valid_index = utils.random_split(
-        np.arange(N), [train_size, test_size, valid_size]
-    )
-
-    X_test, y_test = load_data(data_df.iloc[test_index[:]])
-    X_valid, y_valid = load_data(data_df.iloc[valid_index[:]])
-    X_train, y_train = load_data(data_df.iloc[train_index[:]])
-
-    train_dataset = utils.TensorDataset(X_train, y_train)
-    valid_dataset = utils.TensorDataset(X_valid, y_valid)
-    test_dataset = utils.TensorDataset(X_test, y_test)
-    dataloader = utils.DataLoader(
-        train_dataset, batch_size=batch_size, shuffle=True, num_workers=4
-    )
-    validloader = utils.DataLoader(
-        valid_dataset, batch_size=batch_size, shuffle=True, num_workers=4
-    )
-    testloader = utils.DataLoader(
-        test_dataset, batch_size=batch_size, shuffle=True, num_workers=4
-    )
-    return dataloader, validloader, testloader
-
-
-def train(net, dataloader, validloader, save_model=False):
-    net.train()
-    criterion = nn.CrossEntropyLoss()
-    optimizer = optim.Adam(net.parameters(), lr=LEARNING_RATE)
-=======
 def train(
     net,
     trainloader,
@@ -268,7 +148,6 @@
         epoch = results["n_epochs"]
     else:
         epoch = 0
->>>>>>> 274199f2
 
     p = PATIENCE
     j = 0
